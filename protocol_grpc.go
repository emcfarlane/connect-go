--- conflicted
+++ resolved
@@ -53,26 +53,6 @@
 )
 
 var (
-<<<<<<< HEAD
-	grpcTimeoutUnits = []struct {
-		size time.Duration
-		char byte
-	}{
-		{time.Nanosecond, 'n'},
-		{time.Microsecond, 'u'},
-		{time.Millisecond, 'm'},
-		{time.Second, 'S'},
-		{time.Minute, 'M'},
-		{time.Hour, 'H'},
-	}
-	grpcTimeoutUnitLookup = make(map[byte]time.Duration)
-	grpcAllowedMethods    = map[string]struct{}{
-		http.MethodPost: {},
-	}
-=======
-	errTrailersWithoutGRPCStatus = fmt.Errorf("protocol error: no %s trailer: %w", grpcHeaderStatus, io.ErrUnexpectedEOF)
->>>>>>> 5efbe020
-
 	// defaultGrpcUserAgent follows
 	// https://github.com/grpc/grpc/blob/master/doc/PROTOCOL-HTTP2.md#user-agents:
 	//

// Copyright 2021-2023 The Connect Authors
//
// Licensed under the Apache License, Version 2.0 (the "License");
// you may not use this file except in compliance with the License.
// You may obtain a copy of the License at
//
//      http://www.apache.org/licenses/LICENSE-2.0
//
// Unless required by applicable law or agreed to in writing, software
// distributed under the License is distributed on an "AS IS" BASIS,
// WITHOUT WARRANTIES OR CONDITIONS OF ANY KIND, either express or implied.
// See the License for the specific language governing permissions and
// limitations under the License.

package connect

import (
	"bytes"
	"encoding/binary"
	"errors"
	"io"
)

// flagEnvelopeCompressed indicates that the data is compressed. It has the
// same meaning in the gRPC-Web, gRPC-HTTP2, and Connect protocols.
const flagEnvelopeCompressed = 0b00000001

var errEOF = errorf(CodeInternal, "%w", io.EOF)

func marshal(dst *bytes.Buffer, message any, codec Codec) *Error {
	if message == nil {
		return nil
	}
	if codec, ok := codec.(marshalAppender); ok {
		// Codec supports MarshalAppend; try to re-use a []byte from the pool.
		raw, err := codec.MarshalAppend(dst.Bytes(), message)
		if err != nil {
			return errorf(CodeInternal, "marshal message: %w", err)
		}
		if cap(raw) > dst.Cap() {
			// The buffer from the pool was too small, so MarshalAppend grew the slice.
			// Pessimistically assume that the too-small buffer is insufficient for the
			// application workload, so there's no point in keeping it in the pool.
			// Instead, replace it with the larger, newly-allocated slice. This
			// allocates, but it's a small, constant-size allocation.
			*dst = *bytes.NewBuffer(raw)
		} else {
			// The buffer from the pool was large enough, MarshalAppend didn't allocate.
			// Copy to the same byte slice is a nop.
			dst.Write(raw[dst.Len():])
		}
		return nil
	}
	// Codec doesn't support MarshalAppend; let Marshal allocate a []byte.
	raw, err := codec.Marshal(message)
	if err != nil {
		return errorf(CodeInternal, "marshal message: %w", err)
	}
	if dst.Cap() < len(raw) {
		*dst = *bytes.NewBuffer(raw)
	} else {
		dst.Write(raw)
	}
	return nil
}

func unmarshal(src *bytes.Buffer, message any, codec Codec) *Error {
	if err := codec.Unmarshal(src.Bytes(), message); err != nil {
		return errorf(CodeInvalidArgument, "unmarshal into %T: %w", message, err)
	}
	return nil
}

func read(dst *bytes.Buffer, src io.Reader) (int, error) {
	dst.Grow(bytes.MinRead)
	b := dst.Bytes()[dst.Len():dst.Cap()]
	n, err := src.Read(b)
	_, _ = dst.Write(b[:n]) // noop
	return n, err
}

func readAll(dst *bytes.Buffer, src io.Reader, readMaxBytes int) *Error {
	var totalN int64
	for {
		readN, err := read(dst, src)
		totalN += int64(readN)
		if readMaxBytes > 0 && totalN > int64(readMaxBytes) {
			discardN, err := discard(src)
			if err != nil {
				return errorf(CodeResourceExhausted,
					"message is larger than configured max %d - unable to determine message size: %w",
					readMaxBytes, err)
			}
			return errorf(CodeResourceExhausted,
				"message size %d is larger than configured max %d",
				totalN+discardN, readMaxBytes)
		}
		if err != nil {
			if errors.Is(err, io.EOF) {
				return nil
			}
			if writeErr, ok := asError(err); ok {
				return writeErr
			}
			if readMaxBytesErr := asMaxBytesError(err, "read first %d bytes of message", totalN); readMaxBytesErr != nil {
				return readMaxBytesErr
			}
			return errorf(CodeUnknown, "read: %w", err)
		}
<<<<<<< HEAD
=======
		return errSpecialEnvelope
	}

	if err := r.codec.Unmarshal(data.Bytes(), message); err != nil {
		return errorf(CodeInvalidArgument, "unmarshal message: %w", err)
>>>>>>> 969bcabf
	}
}

func readEnvelope(dst *bytes.Buffer, src io.Reader, readMaxBytes int) (uint8, *Error) {
	prefix := [5]byte{}
	if _, err := io.ReadFull(src, prefix[:]); err != nil {
		if errors.Is(err, io.EOF) {
			return 0, errEOF
		}
		// Something else has gone wrong - the stream didn't end cleanly.
		if connectErr, ok := asError(err); ok {
			return 0, connectErr
		}
		if maxBytesErr := asMaxBytesError(err, "read 5 byte message prefix"); maxBytesErr != nil {
			// We're reading from an http.MaxBytesHandler, and we've exceeded the read limit.
			return 0, maxBytesErr
		}
		return 0, errorf(CodeInternal, "incomplete envelope: %w", err)
	}

	size := int(binary.BigEndian.Uint32(prefix[1:5]))
	switch {
	case size < 0:
		return 0, errorf(CodeInvalidArgument, "message size %d overflowed uint32", size)
	case readMaxBytes > 0 && size > readMaxBytes:
		if _, err := discard(src); err != nil {
			return 0, errorf(CodeUnknown, "read enveloped message: %w", err)
		}
		return 0, errorf(CodeResourceExhausted, "message size %d is larger than configured max %d", size, readMaxBytes)
	case size == 0:
		return prefix[0], nil
	}

	// Don't allocate the entire buffer up front to avoid malicious clients.
	// Instead, limit the size of the source to the message size.
	src = io.LimitReader(src, int64(size))
	if readN, err := dst.ReadFrom(src); err != nil {
		if maxBytesErr := asMaxBytesError(err, "read %d byte message", size); maxBytesErr != nil {
			// We're reading from an http.MaxBytesHandler, and we've exceeded the read limit.
			return 0, maxBytesErr
		}
		return 0, errorf(CodeInternal, "incomplete envelope: %w", err)
	} else if readN != int64(size) {
		err = io.ErrUnexpectedEOF
		return 0, errorf(CodeInternal, "incomplete envelope: %w", err)
	}
	return prefix[0], nil
}

func writeAll(dst io.Writer, src *bytes.Buffer) *Error {
	if _, err := src.WriteTo(dst); err != nil {
		if writeErr, ok := asError(err); ok {
			return writeErr
		}
		return errorf(CodeInternal, "write message: %w", err)
	}
	return nil
}

func writeEnvelope(dst io.Writer, src *bytes.Buffer, flags uint8) *Error {
	prefix := [5]byte{}
	prefix[0] = flags
	binary.BigEndian.PutUint32(prefix[1:5], uint32(src.Len()))
	if _, err := dst.Write(prefix[:]); err != nil {
		if writeErr, ok := asError(err); ok {
			return writeErr
		}
		return errorf(CodeUnknown, "write envelope: %w", err)
	}
	return writeAll(dst, src)
}

func checkSendMaxBytes(length, sendMaxBytes int, isCompressed bool) *Error {
	if sendMaxBytes <= 0 || length <= sendMaxBytes {
		return nil
	}
	tmpl := "message size %d exceeds sendMaxBytes %d"
	if isCompressed {
		tmpl = "compressed message size %d exceeds sendMaxBytes %d"
	}
	return errorf(CodeResourceExhausted, tmpl, length, sendMaxBytes)
}

func newErrInvalidEnvelopeFlags(flags uint8) *Error {
	return errorf(CodeInternal, "protocol error: invalid envelope flags %08b", flags)
}

// ensureEOF always returns io.EOF, unless there are extra bytes in src.
func ensureEOF(src io.Reader) error {
	if n, err := discard(src); err != nil {
		return err
	} else if n > 0 {
		return errorf(CodeInternal, "corrupt response: %d extra bytes after end of stream", n)
	}
	return io.EOF
}<|MERGE_RESOLUTION|>--- conflicted
+++ resolved
@@ -66,7 +66,7 @@
 
 func unmarshal(src *bytes.Buffer, message any, codec Codec) *Error {
 	if err := codec.Unmarshal(src.Bytes(), message); err != nil {
-		return errorf(CodeInvalidArgument, "unmarshal into %T: %w", message, err)
+		return errorf(CodeInvalidArgument, "unmarshal message: %w", err)
 	}
 	return nil
 }
@@ -107,14 +107,6 @@
 			}
 			return errorf(CodeUnknown, "read: %w", err)
 		}
-<<<<<<< HEAD
-=======
-		return errSpecialEnvelope
-	}
-
-	if err := r.codec.Unmarshal(data.Bytes(), message); err != nil {
-		return errorf(CodeInvalidArgument, "unmarshal message: %w", err)
->>>>>>> 969bcabf
 	}
 }
 
